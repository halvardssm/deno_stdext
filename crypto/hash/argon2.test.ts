--- conflicted
+++ resolved
@@ -1,20 +1,11 @@
 import { assert, assertMatch } from "@std/assert";
 import { type Argon2Options, hash, verify } from "./argon2.ts";
 
-<<<<<<< HEAD
-Deno.test("crypto/hash/Argon2", async (t) => {
-  await t.step("defaults", () => {
-    const h = hash("password", {});
-    assertMatch(h, /^\$argon2id\$v=19\$m=19456,t=2,p=1\$/);
-    assert(verify("password", h, {}));
-  });
-=======
 Deno.test("hash() and verify() with default arguments", () => {
   const h = hash("password", {});
   assertMatch(h, /^\$argon2id\$v=19\$m=19456,t=2,p=1\$/);
   assert(verify("password", h, {}));
 });
->>>>>>> 76de73f8
 
 Deno.test("hash() and verify() with argon2i", () => {
   const o = { algorithm: "argon2i" } satisfies Argon2Options;
