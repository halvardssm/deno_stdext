--- conflicted
+++ resolved
@@ -1,22 +1,12 @@
 import { assert, assertMatch } from "@std/assert";
 import { type BcryptOptions, hash, verify } from "./bcrypt.ts";
 
-<<<<<<< HEAD
-Deno.test("crypto/hash/Bcrypt", async (t) => {
-  await t.step("defaults", () => {
-    const o = {} as BcryptOptions;
-    const h = hash("password", o);
-    assertMatch(h, /^\$2b\$12\$/);
-    assert(verify("password", h, o));
-  });
-=======
 Deno.test("hash() and verify() with defaults", () => {
   const o = {} as BcryptOptions;
   const h = hash("password", o);
   assertMatch(h, /^\$2b\$12\$/);
   assert(verify("password", h, o));
 });
->>>>>>> 76de73f8
 
 Deno.test("hash() and verify() with all options", () => {
   const o = { cost: 4 } as BcryptOptions;
