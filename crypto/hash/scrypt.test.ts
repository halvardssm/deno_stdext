import { assert, assertMatch } from "@std/assert";
import { hash, type ScryptOptions, verify } from "./scrypt.ts";

<<<<<<< HEAD
Deno.test("crypto/hash/Scrypt", async (t) => {
  await t.step("defaults", () => {
    const o = {} as ScryptOptions;
    const h = hash("password", o);
    assertMatch(h, /^\$scrypt\$ln=17,r=8,p=1\$/);
    assert(verify("password", h, o));
  });
=======
Deno.test("hash() and verify() with defaults", () => {
  const o = {} as ScryptOptions;
  const h = hash("password", o);
  assertMatch(h, /^\$scrypt\$ln=17,r=8,p=1\$/);
  assert(verify("password", h, o));
});
>>>>>>> 76de73f8

Deno.test("hash() and verify() with all options", () => {
  const o = {
    logN: 1,
    blockSize: 1,
    parallelism: 2,
    keyLenght: 16,
  } as ScryptOptions;
  const h = hash("password", o);
  assertMatch(h, /^\$scrypt\$ln=1,r=1,p=2\$/);
  assert(verify("password", h, o));
});<|MERGE_RESOLUTION|>--- conflicted
+++ resolved
@@ -1,22 +1,12 @@
 import { assert, assertMatch } from "@std/assert";
 import { hash, type ScryptOptions, verify } from "./scrypt.ts";
 
-<<<<<<< HEAD
-Deno.test("crypto/hash/Scrypt", async (t) => {
-  await t.step("defaults", () => {
-    const o = {} as ScryptOptions;
-    const h = hash("password", o);
-    assertMatch(h, /^\$scrypt\$ln=17,r=8,p=1\$/);
-    assert(verify("password", h, o));
-  });
-=======
 Deno.test("hash() and verify() with defaults", () => {
   const o = {} as ScryptOptions;
   const h = hash("password", o);
   assertMatch(h, /^\$scrypt\$ln=17,r=8,p=1\$/);
   assert(verify("password", h, o));
 });
->>>>>>> 76de73f8
 
 Deno.test("hash() and verify() with all options", () => {
   const o = {
